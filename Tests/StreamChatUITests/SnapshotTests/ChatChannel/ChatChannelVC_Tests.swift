--- conflicted
+++ resolved
@@ -551,7 +551,6 @@
         AssertSnapshot(vc, variants: [.defaultLight])
     }
 
-<<<<<<< HEAD
     func test_didReceiveNewMessagePendingEvent_whenFirstPageNotLoaded_whenMessageSentByCurrentUser_whenMessageNotPartOfThread_thenLoadsFirstPage() {
         channelControllerMock.hasLoadedAllNextMessages_mock = false
         let message = ChatMessage.mock(
@@ -711,7 +710,8 @@
         vc.channelController(channelControllerMock, didUpdateMessages: [])
         mockedListView.updateMessagesCompletion?()
         XCTAssertEqual(channelControllerMock.markReadCallCount, 0)
-=======
+    }
+    
     // MARK: - chatMessageListVC(_:headerViewForMessage:at)
 
     func test_headerViewForMessage_returnsExpectedValue() throws {
@@ -734,7 +734,6 @@
         let dateSeparatorView = try XCTUnwrap(headerDecorationView as? ChatMessageListDateSeparatorView)
 
         XCTAssertEqual(dateSeparatorView.content, "Jan 01")
->>>>>>> 999b5aab
     }
 }
 
