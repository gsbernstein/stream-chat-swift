--- conflicted
+++ resolved
@@ -243,20 +243,6 @@
                 let previousMessageIndexPath = IndexPath(item: 1, section: 0)
                 self.reloadRows(at: [previousMessageIndexPath], with: .none)
             }
-<<<<<<< HEAD
-        }
-    }
-
-    /// Reset the skipped messages and reload the message list
-    /// with the messages originally reported from the data source.
-    internal func reloadSkippedMessages() {
-        skippedMessages = []
-        newMessagesSnapshot = currentMessagesFromDataSource
-        reloadData()
-        DispatchQueue.main.asyncAfter(deadline: .now() + 0.2) {
-            self.scrollToMostRecentMessage()
-=======
->>>>>>> ac66f8c4
         }
     }
 
